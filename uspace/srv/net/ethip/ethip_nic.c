--- conflicted
+++ resolved
@@ -316,11 +316,7 @@
 			ethip_nic_device_state(nic, callid, &call);
 			break;
 		default:
-<<<<<<< HEAD
-			log_msg(LOG_DEFAULT, LVL_DEBUG, "unknown IPC method: %d", (int) IPC_GET_IMETHOD(call));
-=======
 			log_msg(LOG_DEFAULT, LVL_DEBUG, "unknown IPC method: %" PRIun, IPC_GET_IMETHOD(call));
->>>>>>> 320bd522
 			async_answer_0(callid, ENOTSUP);
 		}
 	}
