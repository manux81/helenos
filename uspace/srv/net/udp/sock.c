--- conflicted
+++ resolved
@@ -102,13 +102,8 @@
 	int rc;
 	ipc_call_t answer;
 
-<<<<<<< HEAD
 	log_msg(LOG_DEFAULT, LVL_DEBUG, "udp_sock_socket()");
-	sock = calloc(sizeof(udp_sockdata_t), 1);
-=======
-	log_msg(LVL_DEBUG, "udp_sock_socket()");
 	sock = calloc(1, sizeof(udp_sockdata_t));
->>>>>>> 8cf48232
 	if (sock == NULL) {
 		async_answer_0(callid, ENOMEM);
 		return;
