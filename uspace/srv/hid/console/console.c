/*
 * Copyright (c) 2006 Josef Cejka
 * All rights reserved.
 *
 * Redistribution and use in source and binary forms, with or without
 * modification, are permitted provided that the following conditions
 * are met:
 *
 * - Redistributions of source code must retain the above copyright
 *   notice, this list of conditions and the following disclaimer.
 * - Redistributions in binary form must reproduce the above copyright
 *   notice, this list of conditions and the following disclaimer in the
 *   documentation and/or other materials provided with the distribution.
 * - The name of the author may not be used to endorse or promote products
 *   derived from this software without specific prior written permission.
 *
 * THIS SOFTWARE IS PROVIDED BY THE AUTHOR ``AS IS'' AND ANY EXPRESS OR
 * IMPLIED WARRANTIES, INCLUDING, BUT NOT LIMITED TO, THE IMPLIED WARRANTIES
 * OF MERCHANTABILITY AND FITNESS FOR A PARTICULAR PURPOSE ARE DISCLAIMED.
 * IN NO EVENT SHALL THE AUTHOR BE LIABLE FOR ANY DIRECT, INDIRECT,
 * INCIDENTAL, SPECIAL, EXEMPLARY, OR CONSEQUENTIAL DAMAGES (INCLUDING, BUT
 * NOT LIMITED TO, PROCUREMENT OF SUBSTITUTE GOODS OR SERVICES; LOSS OF USE,
 * DATA, OR PROFITS; OR BUSINESS INTERRUPTION) HOWEVER CAUSED AND ON ANY
 * THEORY OF LIABILITY, WHETHER IN CONTRACT, STRICT LIABILITY, OR TORT
 * (INCLUDING NEGLIGENCE OR OTHERWISE) ARISING IN ANY WAY OUT OF THE USE OF
 * THIS SOFTWARE, EVEN IF ADVISED OF THE POSSIBILITY OF SUCH DAMAGE.
 */

/** @addtogroup console
 * @{
 */
/** @file
 */

#include <libc.h>
#include <ipc/ipc.h>
#include <ipc/kbd.h>
#include <io/keycode.h>
#include <ipc/mouse.h>
#include <ipc/fb.h>
#include <ipc/services.h>
#include <errno.h>
#include <ipc/console.h>
#include <unistd.h>
#include <async.h>
#include <adt/fifo.h>
#include <sys/mman.h>
#include <stdio.h>
#include <str.h>
#include <sysinfo.h>
#include <event.h>
#include <devmap.h>
#include <fcntl.h>
#include <vfs/vfs.h>
#include <fibril_synch.h>
#include <io/style.h>
#include <io/screenbuffer.h>

#include "console.h"
#include "gcons.h"
#include "keybuffer.h"


#define NAME       "console"
#define NAMESPACE  "term"

/** Phone to the keyboard driver. */
static int kbd_phone;

/** Phone to the mouse driver. */
static int mouse_phone;

/** Information about framebuffer */
struct {
	int phone;           /**< Framebuffer phone */
	sysarg_t cols;       /**< Framebuffer columns */
	sysarg_t rows;       /**< Framebuffer rows */
	sysarg_t color_cap;  /**< Color capabilities (FB_CCAP_xxx) */
} fb_info;

typedef struct {
	size_t index;             /**< Console index */
	size_t refcount;          /**< Connection reference count */
	devmap_handle_t devmap_handle;  /**< Device handle */
	keybuffer_t keybuffer;    /**< Buffer for incoming keys. */
	screenbuffer_t scr;       /**< Screenbuffer for saving screen
	                               contents and related settings. */
} console_t;

/** Array of data for virtual consoles */
static console_t consoles[CONSOLE_COUNT];

static console_t *active_console = &consoles[0];
static console_t *prev_console = &consoles[0];
static console_t *kernel_console = &consoles[KERNEL_CONSOLE];

/** Pointer to memory shared with framebufer used for
    faster virtual console switching */
static keyfield_t *interbuffer = NULL;

/** Information on row-span yet unsent to FB driver. */
struct {
	sysarg_t col;  /**< Leftmost column of the span. */
	sysarg_t row;  /**< Row where the span lies. */
	sysarg_t cnt;  /**< Width of the span. */
} fb_pending;

static FIBRIL_MUTEX_INITIALIZE(input_mutex);
static FIBRIL_CONDVAR_INITIALIZE(input_cv);

static void curs_visibility(bool visible)
{
	async_msg_1(fb_info.phone, FB_CURSOR_VISIBILITY, visible); 
}

static void curs_hide_sync(void)
{
	ipc_call_sync_1_0(fb_info.phone, FB_CURSOR_VISIBILITY, false); 
}

static void curs_goto(sysarg_t x, sysarg_t y)
{
	async_msg_2(fb_info.phone, FB_CURSOR_GOTO, x, y);
}

static void screen_clear(void)
{
	async_msg_0(fb_info.phone, FB_CLEAR);
}

static void screen_yield(void)
{
	ipc_call_sync_0_0(fb_info.phone, FB_SCREEN_YIELD);
}

static void screen_reclaim(void)
{
	ipc_call_sync_0_0(fb_info.phone, FB_SCREEN_RECLAIM);
}

static void kbd_yield(void)
{
	ipc_call_sync_0_0(kbd_phone, KBD_YIELD);
}

static void kbd_reclaim(void)
{
	ipc_call_sync_0_0(kbd_phone, KBD_RECLAIM);
}

static void set_style(uint8_t style)
{
	async_msg_1(fb_info.phone, FB_SET_STYLE, style);
}

static void set_color(uint8_t fgcolor, uint8_t bgcolor, uint8_t flags)
{
	async_msg_3(fb_info.phone, FB_SET_COLOR, fgcolor, bgcolor, flags);
}

static void set_rgb_color(uint32_t fgcolor, uint32_t bgcolor)
{
	async_msg_2(fb_info.phone, FB_SET_RGB_COLOR, fgcolor, bgcolor); 
}

static void set_attrs(attrs_t *attrs)
{
	switch (attrs->t) {
	case at_style:
		set_style(attrs->a.s.style);
		break;
	case at_idx:
		set_color(attrs->a.i.fg_color, attrs->a.i.bg_color,
		    attrs->a.i.flags);
		break;
	case at_rgb:
		set_rgb_color(attrs->a.r.fg_color, attrs->a.r.bg_color);
		break;
	}
}

static int ccap_fb_to_con(sysarg_t ccap_fb, sysarg_t *ccap_con)
{
	switch (ccap_fb) {
	case FB_CCAP_NONE:
		*ccap_con = CONSOLE_CCAP_NONE;
		break;
	case FB_CCAP_STYLE:
		*ccap_con = CONSOLE_CCAP_STYLE;
		break;
	case FB_CCAP_INDEXED:
		*ccap_con = CONSOLE_CCAP_INDEXED;
		break;
	case FB_CCAP_RGB:
		*ccap_con = CONSOLE_CCAP_RGB;
		break;
	default:
		return EINVAL;
	}
	
	return EOK;
}

/** Send an area of screenbuffer to the FB driver. */
static void fb_update_area(console_t *cons, sysarg_t x0, sysarg_t y0, sysarg_t width, sysarg_t height)
{
	if (interbuffer) {
		sysarg_t x;
		sysarg_t y;
		
		for (y = 0; y < height; y++) {
			for (x = 0; x < width; x++) {
				interbuffer[y * width + x] =
				    *get_field_at(&cons->scr, x0 + x, y0 + y);
			}
		}
		
		async_req_4_0(fb_info.phone, FB_DRAW_TEXT_DATA,
		    x0, y0, width, height);
	}
}

/** Flush pending cells to FB. */
static void fb_pending_flush(void)
{
	if (fb_pending.cnt > 0) {
		fb_update_area(active_console, fb_pending.col,
		    fb_pending.row, fb_pending.cnt, 1);
		fb_pending.cnt = 0;
	}
}

/** Mark a character cell as changed.
 *
 * This adds the cell to the pending rowspan if possible. Otherwise
 * the old span is flushed first.
 *
 */
static void cell_mark_changed(sysarg_t col, sysarg_t row)
{
	if (fb_pending.cnt != 0) {
		if ((col != fb_pending.col + fb_pending.cnt)
		    || (row != fb_pending.row)) {
			fb_pending_flush();
		}
	}
	
	if (fb_pending.cnt == 0) {
		fb_pending.col = col;
		fb_pending.row = row;
	}
	
	fb_pending.cnt++;
}

/** Print a character to the active VC with buffering. */
static void fb_putchar(wchar_t c, sysarg_t col, sysarg_t row)
{
	async_msg_3(fb_info.phone, FB_PUTCHAR, c, col, row);
}

/** Process a character from the client (TTY emulation). */
static void write_char(console_t *cons, wchar_t ch)
{
	bool flush_cursor = false;
	
	switch (ch) {
	case '\n':
		fb_pending_flush();
		flush_cursor = true;
		cons->scr.position_y++;
		cons->scr.position_x = 0;
		break;
	case '\r':
		break;
	case '\t':
		cons->scr.position_x += 8;
		cons->scr.position_x -= cons->scr.position_x % 8;
		break;
	case '\b':
		if (cons->scr.position_x == 0)
			break;
		cons->scr.position_x--;
		if (cons == active_console)
			cell_mark_changed(cons->scr.position_x, cons->scr.position_y);
		screenbuffer_putchar(&cons->scr, ' ');
		break;
	default:
		if (cons == active_console)
			cell_mark_changed(cons->scr.position_x, cons->scr.position_y);
		
		screenbuffer_putchar(&cons->scr, ch);
		cons->scr.position_x++;
	}
	
	if (cons->scr.position_x >= cons->scr.size_x) {
		flush_cursor = true;
		cons->scr.position_y++;
	}
	
	if (cons->scr.position_y >= cons->scr.size_y) {
		fb_pending_flush();
		cons->scr.position_y = cons->scr.size_y - 1;
		screenbuffer_clear_line(&cons->scr, cons->scr.top_line);
		cons->scr.top_line = (cons->scr.top_line + 1) % cons->scr.size_y;
		
		if (cons == active_console)
			async_msg_1(fb_info.phone, FB_SCROLL, 1);
	}
	
	if (cons == active_console && flush_cursor)
		curs_goto(cons->scr.position_x, cons->scr.position_y);
	cons->scr.position_x = cons->scr.position_x % cons->scr.size_x;
}

/** Switch to new console */
static void change_console(console_t *cons)
{
	if (cons == active_console) {
		return;
	}
	
	fb_pending_flush();
	
	if (cons == kernel_console) {
		async_serialize_start();
		curs_hide_sync();
		gcons_in_kernel();
		screen_yield();
		kbd_yield();
		async_serialize_end();
		
		if (__SYSCALL0(SYS_DEBUG_ENABLE_CONSOLE)) {
			prev_console = active_console;
			active_console = kernel_console;
		} else
			cons = active_console;
	}
	
	if (cons != kernel_console) {
		async_serialize_start();
		
		if (active_console == kernel_console) {
			screen_reclaim();
			kbd_reclaim();
			gcons_redraw_console();
		}
		
		active_console = cons;
		gcons_change_console(cons->index);
		
		set_attrs(&cons->scr.attrs);
		curs_visibility(false);
		
		sysarg_t x;
		sysarg_t y;
		int rc = 0;
		
		if (interbuffer) {
			for (y = 0; y < cons->scr.size_y; y++) {
				for (x = 0; x < cons->scr.size_x; x++) {
					interbuffer[y * cons->scr.size_x + x] =
					    *get_field_at(&cons->scr, x, y);
				}
			}
			
			/* This call can preempt, but we are already at the end */
			rc = async_req_4_0(fb_info.phone, FB_DRAW_TEXT_DATA,
			    0, 0, cons->scr.size_x,
			    cons->scr.size_y);
		}
		
		if ((!interbuffer) || (rc != 0)) {
			set_attrs(&cons->scr.attrs);
			screen_clear();
			
			for (y = 0; y < cons->scr.size_y; y++)
				for (x = 0; x < cons->scr.size_x; x++) {
					keyfield_t *field = get_field_at(&cons->scr, x, y);
					
					if (!attrs_same(cons->scr.attrs, field->attrs))
						set_attrs(&field->attrs);
					
					cons->scr.attrs = field->attrs;
					if ((field->character == ' ') &&
					    (attrs_same(field->attrs, cons->scr.attrs)))
						continue;
					
					fb_putchar(field->character, x, y);
				}
		}
		
		curs_goto(cons->scr.position_x, cons->scr.position_y);
		curs_visibility(cons->scr.is_cursor_visible);
		
		async_serialize_end();
	}
}

/** Handler for keyboard */
static void keyboard_events(ipc_callid_t iid, ipc_call_t *icall)
{
	/* Ignore parameters, the connection is already opened */
	while (true) {
		ipc_call_t call;
		ipc_callid_t callid = async_get_call(&call);
		
		int retval;
		console_event_t ev;
		
		switch (IPC_GET_IMETHOD(call)) {
		case IPC_M_PHONE_HUNGUP:
			/* TODO: Handle hangup */
			return;
		case KBD_EVENT:
			/* Got event from keyboard driver. */
			retval = 0;
			ev.type = IPC_GET_ARG1(call);
			ev.key = IPC_GET_ARG2(call);
			ev.mods = IPC_GET_ARG3(call);
			ev.c = IPC_GET_ARG4(call);
			
			if ((ev.key >= KC_F1) && (ev.key < KC_F1 +
			    CONSOLE_COUNT) && ((ev.mods & KM_CTRL) == 0)) {
				if (ev.key == KC_F1 + KERNEL_CONSOLE)
					change_console(kernel_console);
				else
					change_console(&consoles[ev.key - KC_F1]);
				break;
			}
			
			fibril_mutex_lock(&input_mutex);
			keybuffer_push(&active_console->keybuffer, &ev);
			fibril_condvar_broadcast(&input_cv);
			fibril_mutex_unlock(&input_mutex);
			break;
		default:
			retval = ENOENT;
		}
		ipc_answer_0(callid, retval);
	}
}

/** Handler for mouse events */
static void mouse_events(ipc_callid_t iid, ipc_call_t *icall)
{
	/* Ignore parameters, the connection is already opened */
	while (true) {
		ipc_call_t call;
		ipc_callid_t callid = async_get_call(&call);
		
		int retval;
		
		switch (IPC_GET_IMETHOD(call)) {
		case IPC_M_PHONE_HUNGUP:
			/* TODO: Handle hangup */
			return;
		case MEVENT_BUTTON:
			if (IPC_GET_ARG1(call) == 1) {
				int newcon = gcons_mouse_btn((bool) IPC_GET_ARG2(call));
				if (newcon != -1) {
					change_console(&consoles[newcon]);
				}
			}
			retval = 0;
			break;
		case MEVENT_MOVE:
			gcons_mouse_move((int) IPC_GET_ARG1(call),
			    (int) IPC_GET_ARG2(call));
			retval = 0;
			break;
		default:
			retval = ENOENT;
		}

		ipc_answer_0(callid, retval);
	}
}

static void cons_write(console_t *cons, ipc_callid_t rid, ipc_call_t *request)
{
	void *buf;
	size_t size;
	int rc = async_data_write_accept(&buf, false, 0, 0, 0, &size);
	
	if (rc != EOK) {
		ipc_answer_0(rid, rc);
		return;
	}
	
	async_serialize_start();
	
	size_t off = 0;
	while (off < size) {
		wchar_t ch = str_decode(buf, &off, size);
		write_char(cons, ch);
	}
	
	async_serialize_end();
	
	gcons_notify_char(cons->index);
	ipc_answer_1(rid, EOK, size);
	
	free(buf);
}

static void cons_read(console_t *cons, ipc_callid_t rid, ipc_call_t *request)
{
	ipc_callid_t callid;
	size_t size;
	if (!async_data_read_receive(&callid, &size)) {
		ipc_answer_0(callid, EINVAL);
		ipc_answer_0(rid, EINVAL);
		return;
	}
	
	char *buf = (char *) malloc(size);
	if (buf == NULL) {
		ipc_answer_0(callid, ENOMEM);
		ipc_answer_0(rid, ENOMEM);
		return;
	}
	
	size_t pos = 0;
	console_event_t ev;
	fibril_mutex_lock(&input_mutex);
	
recheck:
	while ((keybuffer_pop(&cons->keybuffer, &ev)) && (pos < size)) {
		if (ev.type == KEY_PRESS) {
			buf[pos] = ev.c;
			pos++;
		}
	}
	
	if (pos == size) {
		(void) async_data_read_finalize(callid, buf, size);
		ipc_answer_1(rid, EOK, size);
		free(buf);
	} else {
		fibril_condvar_wait(&input_cv, &input_mutex);
		goto recheck;
	}
	
	fibril_mutex_unlock(&input_mutex);
}

static void cons_get_event(console_t *cons, ipc_callid_t rid, ipc_call_t *request)
{
	console_event_t ev;
	
	fibril_mutex_lock(&input_mutex);
	
recheck:
	if (keybuffer_pop(&cons->keybuffer, &ev)) {
		ipc_answer_4(rid, EOK, ev.type, ev.key, ev.mods, ev.c);
	} else {
		fibril_condvar_wait(&input_cv, &input_mutex);
		goto recheck;
	}
	
	fibril_mutex_unlock(&input_mutex);
}

/** Default thread for new connections */
static void client_connection(ipc_callid_t iid, ipc_call_t *icall)
{
	console_t *cons = NULL;
	
	size_t i;
	for (i = 0; i < CONSOLE_COUNT; i++) {
		if (i == KERNEL_CONSOLE)
			continue;
		
		if (consoles[i].devmap_handle == (devmap_handle_t) IPC_GET_ARG1(*icall)) {
			cons = &consoles[i];
			break;
		}
	}
	
	if (cons == NULL) {
		ipc_answer_0(iid, ENOENT);
		return;
	}
	
	ipc_callid_t callid;
	ipc_call_t call;
	sysarg_t arg1;
	sysarg_t arg2;
	sysarg_t arg3;
	
	int rc;
	
	async_serialize_start();
	if (cons->refcount == 0)
		gcons_notify_connect(cons->index);
	
	cons->refcount++;
	
	/* Accept the connection */
	ipc_answer_0(iid, EOK);
	
	while (true) {
		async_serialize_end();
		callid = async_get_call(&call);
		async_serialize_start();
		
		arg1 = 0;
		arg2 = 0;
		arg3 = 0;
		
		switch (IPC_GET_IMETHOD(call)) {
		case IPC_M_PHONE_HUNGUP:
			cons->refcount--;
			if (cons->refcount == 0)
				gcons_notify_disconnect(cons->index);
			return;
		case VFS_OUT_READ:
			async_serialize_end();
			cons_read(cons, callid, &call);
			async_serialize_start();
			continue;
		case VFS_OUT_WRITE:
			async_serialize_end();
			cons_write(cons, callid, &call);
			async_serialize_start();
			continue;
		case VFS_OUT_SYNC:
			fb_pending_flush();
			if (cons == active_console) {
				async_req_0_0(fb_info.phone, FB_FLUSH);
				curs_goto(cons->scr.position_x, cons->scr.position_y);
			}
			break;
		case CONSOLE_CLEAR:
			/* Send message to fb */
			if (cons == active_console)
				async_msg_0(fb_info.phone, FB_CLEAR);
			
			screenbuffer_clear(&cons->scr);
			
			break;
		case CONSOLE_GOTO:
			screenbuffer_goto(&cons->scr,
			    IPC_GET_ARG1(call), IPC_GET_ARG2(call));
			if (cons == active_console)
				curs_goto(IPC_GET_ARG1(call),
				    IPC_GET_ARG2(call));
			break;
		case CONSOLE_GET_POS:
			arg1 = cons->scr.position_x;
			arg2 = cons->scr.position_y;
			break;
		case CONSOLE_GET_SIZE:
			arg1 = fb_info.cols;
			arg2 = fb_info.rows;
			break;
		case CONSOLE_GET_COLOR_CAP:
			rc = ccap_fb_to_con(fb_info.color_cap, &arg1);
			if (rc != EOK) {
				ipc_answer_0(callid, rc);
				continue;
			}
			break;
		case CONSOLE_SET_STYLE:
			fb_pending_flush();
			arg1 = IPC_GET_ARG1(call);
			screenbuffer_set_style(&cons->scr, arg1);
			if (cons == active_console)
				set_style(arg1);
			break;
		case CONSOLE_SET_COLOR:
			fb_pending_flush();
			arg1 = IPC_GET_ARG1(call);
			arg2 = IPC_GET_ARG2(call);
			arg3 = IPC_GET_ARG3(call);
			screenbuffer_set_color(&cons->scr, arg1, arg2, arg3);
			if (cons == active_console)
				set_color(arg1, arg2, arg3);
			break;
		case CONSOLE_SET_RGB_COLOR:
			fb_pending_flush();
			arg1 = IPC_GET_ARG1(call);
			arg2 = IPC_GET_ARG2(call);
			screenbuffer_set_rgb_color(&cons->scr, arg1, arg2);
			if (cons == active_console)
				set_rgb_color(arg1, arg2);
			break;
		case CONSOLE_CURSOR_VISIBILITY:
			fb_pending_flush();
			arg1 = IPC_GET_ARG1(call);
			cons->scr.is_cursor_visible = arg1;
			if (cons == active_console)
				curs_visibility(arg1);
			break;
		case CONSOLE_GET_EVENT:
			async_serialize_end();
			cons_get_event(cons, callid, &call);
			async_serialize_start();
			continue;
		case CONSOLE_KCON_ENABLE:
			change_console(kernel_console);
			break;
		}
		ipc_answer_3(callid, EOK, arg1, arg2, arg3);
	}
}

static void interrupt_received(ipc_callid_t callid, ipc_call_t *call)
{
	change_console(prev_console);
}

static int connect_keyboard(char *path)
{
	int fd = open(path, O_RDONLY);
	if (fd < 0) {
		return fd;
	}
	
	int phone = fd_phone(fd);
	if (phone < 0) {
		printf(NAME ": Failed to connect to input device\n");
		return phone;
	}
	
	/* NB: The callback connection is slotted for removal */
	sysarg_t taskhash;
	sysarg_t phonehash;
<<<<<<< HEAD
	int rc = async_req_3_5(phone, IPC_M_CONNECT_TO_ME, SERVICE_CONSOLE,
	    0, 0, NULL, NULL, NULL, NULL, &phonehash);
	if (rc != EOK) {
=======
	if (ipc_connect_to_me(kbd_phone, SERVICE_CONSOLE, 0, 0, &taskhash,
	    &phonehash) != 0) {
>>>>>>> ae0300b5
		printf(NAME ": Failed to create callback from input device\n");
		return rc;
	}
	
<<<<<<< HEAD
	async_new_connection(phonehash, 0, NULL, keyboard_events);

	printf(NAME ": we got a hit (new keyboard \"%s\").\n", path);

	return phone;
}

/** Try to connect to given keyboard, bypassing provided libc routines.
 *
 * @param devmap_path Path to keyboard without /dev prefix.
 * @return Phone or error code.
 */
static int connect_keyboard_bypass(char *devmap_path)
{
	int devmap_phone = async_connect_me_to_blocking(PHONE_NS,
	    SERVICE_DEVMAP, DEVMAP_CLIENT, 0);
	if (devmap_phone < 0) {
		return devmap_phone;
	}
	ipc_call_t answer;
	aid_t req = async_send_2(devmap_phone, DEVMAP_DEVICE_GET_HANDLE,
	    0, 0,  &answer);

	sysarg_t retval = async_data_write_start(devmap_phone,
	    devmap_path, str_size(devmap_path));
	if (retval != EOK) {
		async_wait_for(req, NULL);
		ipc_hangup(devmap_phone);
		return retval;
	}

	async_wait_for(req, &retval);

	if (retval != EOK) {
		ipc_hangup(devmap_phone);
		return retval;
	}

	devmap_handle_t handle = (devmap_handle_t) IPC_GET_ARG1(answer);

	ipc_hangup(devmap_phone);

	int phone = async_connect_me_to(PHONE_NS,
	    SERVICE_DEVMAP, DEVMAP_CONNECT_TO_DEVICE, handle);
	if (phone < 0) {
		return phone;
	}

	/* NB: The callback connection is slotted for removal */
	sysarg_t phonehash;
	int rc = async_req_3_5(phone, IPC_M_CONNECT_TO_ME, SERVICE_CONSOLE,
	    0, 0, NULL, NULL, NULL, NULL, &phonehash);
	if (rc != EOK) {
		printf(NAME ": Failed to create callback from input device\n");
		return rc;
	}

	async_new_connection(phonehash, 0, NULL, keyboard_events);

	printf(NAME ": we got a hit (new keyboard \"/dev/%s\").\n",
	    devmap_path);

	return phone;
}


static int check_new_keyboards(void *arg)
{
	char *class_name = (char *) arg;

	int index = 1;

	while (true) {
		async_usleep(1 * 500 * 1000);
		char *path;
		int rc = asprintf(&path, "class/%s\\%d", class_name, index);
		if (rc < 0) {
			continue;
		}
		rc = 0;
		rc = connect_keyboard_bypass(path);
		if (rc > 0) {
			/* We do not allow unplug. */
			index++;
		}

		free(path);
	}

	return EOK;
}


/** Start a fibril monitoring hot-plugged keyboards.
 */
static void check_new_keyboards_in_background()
{
	fid_t fid = fibril_create(check_new_keyboards, (void *)"keyboard");
	if (!fid) {
		printf(NAME ": failed to create hot-plug-watch fibril.\n");
		return;
	}
	fibril_add_ready(fid);
}

static bool console_init(char *input)
{
	/* Connect to input device */
	kbd_phone = connect_keyboard(input);
	if (kbd_phone < 0) {
		return false;
	}

=======
	async_new_connection(taskhash, phonehash, 0, NULL, keyboard_events);
	
>>>>>>> ae0300b5
	/* Connect to mouse device */
	mouse_phone = -1;
	int mouse_fd = open("/dev/hid_in/mouse", O_RDONLY);
	
	if (mouse_fd < 0) {
		printf(NAME ": Notice - failed opening %s\n", "/dev/hid_in/mouse");
		goto skip_mouse;
	}
	
	mouse_phone = fd_phone(mouse_fd);
	if (mouse_phone < 0) {
		printf(NAME ": Failed to connect to mouse device\n");
		goto skip_mouse;
	}
	
<<<<<<< HEAD
	sysarg_t phonehash;
	if (ipc_connect_to_me(mouse_phone, SERVICE_CONSOLE, 0, 0, &phonehash) != 0) {
=======
	if (ipc_connect_to_me(mouse_phone, SERVICE_CONSOLE, 0, 0, &taskhash,
	    &phonehash) != 0) {
>>>>>>> ae0300b5
		printf(NAME ": Failed to create callback from mouse device\n");
		mouse_phone = -1;
		goto skip_mouse;
	}
	
	async_new_connection(taskhash, phonehash, 0, NULL, mouse_events);
skip_mouse:
	
	/* Connect to framebuffer driver */
	fb_info.phone = ipc_connect_me_to_blocking(PHONE_NS, SERVICE_VIDEO, 0, 0);
	if (fb_info.phone < 0) {
		printf(NAME ": Failed to connect to video service\n");
		return -1;
	}
	
	/* Register driver */
	int rc = devmap_driver_register(NAME, client_connection);
	if (rc < 0) {
		printf(NAME ": Unable to register driver (%d)\n", rc);
		return false;
	}
	
	/* Initialize gcons */
	gcons_init(fb_info.phone);
	
	/* Synchronize, the gcons could put something in queue */
	async_req_0_0(fb_info.phone, FB_FLUSH);
	async_req_0_2(fb_info.phone, FB_GET_CSIZE, &fb_info.cols, &fb_info.rows);
	async_req_0_1(fb_info.phone, FB_GET_COLOR_CAP, &fb_info.color_cap);
	
	/* Set up shared memory buffer. */
	size_t ib_size = sizeof(keyfield_t) * fb_info.cols * fb_info.rows;
	interbuffer = as_get_mappable_page(ib_size);
	
	if (as_area_create(interbuffer, ib_size, AS_AREA_READ |
	    AS_AREA_WRITE | AS_AREA_CACHEABLE) != interbuffer)
		interbuffer = NULL;
	
	if (interbuffer) {
		if (async_share_out_start(fb_info.phone, interbuffer,
		    AS_AREA_READ) != EOK) {
			as_area_destroy(interbuffer);
			interbuffer = NULL;
		}
	}
	
	fb_pending.cnt = 0;
	
	/* Inititalize consoles */
	size_t i;
	for (i = 0; i < CONSOLE_COUNT; i++) {
		if (i != KERNEL_CONSOLE) {
			if (screenbuffer_init(&consoles[i].scr,
			    fb_info.cols, fb_info.rows) == NULL) {
				printf(NAME ": Unable to allocate screen buffer %zu\n", i);
				return false;
			}
			screenbuffer_clear(&consoles[i].scr);
			keybuffer_init(&consoles[i].keybuffer);
			consoles[i].index = i;
			consoles[i].refcount = 0;
			
			char vc[DEVMAP_NAME_MAXLEN + 1];
			snprintf(vc, DEVMAP_NAME_MAXLEN, "%s/vc%zu", NAMESPACE, i);
			
			if (devmap_device_register(vc, &consoles[i].devmap_handle) != EOK) {
				printf(NAME ": Unable to register device %s\n", vc);
				return false;
			}
		}
	}
	
	/* Disable kernel output to the console */
	__SYSCALL0(SYS_DEBUG_DISABLE_CONSOLE);
	
	/* Initialize the screen */
	async_serialize_start();
	gcons_redraw_console();
	set_style(STYLE_NORMAL);
	screen_clear();
	curs_goto(0, 0);
	curs_visibility(active_console->scr.is_cursor_visible);
	async_serialize_end();
	
	/* Receive kernel notifications */
	if (event_subscribe(EVENT_KCONSOLE, 0) != EOK)
		printf(NAME ": Error registering kconsole notifications\n");
	
	async_set_interrupt_received(interrupt_received);
	
	/* Start fibril for checking on hot-plugged keyboards. */
	check_new_keyboards_in_background();

	return true;
}

static void usage(void)
{
	printf("Usage: console <input>\n");
}

int main(int argc, char *argv[])
{
	if (argc < 2) {
		usage();
		return -1;
	}
	
	printf(NAME ": HelenOS Console service\n");
	
	if (!console_init(argv[1]))
		return -1;

	printf(NAME ": Accepting connections\n");
	async_manager();
	
	return 0;
}

/** @}
 */<|MERGE_RESOLUTION|>--- conflicted
+++ resolved
@@ -725,22 +725,16 @@
 	}
 	
 	/* NB: The callback connection is slotted for removal */
+	sysarg_t phonehash;
 	sysarg_t taskhash;
-	sysarg_t phonehash;
-<<<<<<< HEAD
 	int rc = async_req_3_5(phone, IPC_M_CONNECT_TO_ME, SERVICE_CONSOLE,
-	    0, 0, NULL, NULL, NULL, NULL, &phonehash);
+	    0, 0, NULL, NULL, NULL, &taskhash, &phonehash);
 	if (rc != EOK) {
-=======
-	if (ipc_connect_to_me(kbd_phone, SERVICE_CONSOLE, 0, 0, &taskhash,
-	    &phonehash) != 0) {
->>>>>>> ae0300b5
 		printf(NAME ": Failed to create callback from input device\n");
 		return rc;
 	}
 	
-<<<<<<< HEAD
-	async_new_connection(phonehash, 0, NULL, keyboard_events);
+	async_new_connection(taskhash, phonehash, 0, NULL, keyboard_events);
 
 	printf(NAME ": we got a hit (new keyboard \"%s\").\n", path);
 
@@ -790,14 +784,15 @@
 
 	/* NB: The callback connection is slotted for removal */
 	sysarg_t phonehash;
+	sysarg_t taskhash;
 	int rc = async_req_3_5(phone, IPC_M_CONNECT_TO_ME, SERVICE_CONSOLE,
-	    0, 0, NULL, NULL, NULL, NULL, &phonehash);
+	    0, 0, NULL, NULL, NULL, &taskhash, &phonehash);
 	if (rc != EOK) {
 		printf(NAME ": Failed to create callback from input device\n");
 		return rc;
 	}
 
-	async_new_connection(phonehash, 0, NULL, keyboard_events);
+	async_new_connection(taskhash, phonehash, 0, NULL, keyboard_events);
 
 	printf(NAME ": we got a hit (new keyboard \"/dev/%s\").\n",
 	    devmap_path);
@@ -853,10 +848,6 @@
 		return false;
 	}
 
-=======
-	async_new_connection(taskhash, phonehash, 0, NULL, keyboard_events);
-	
->>>>>>> ae0300b5
 	/* Connect to mouse device */
 	mouse_phone = -1;
 	int mouse_fd = open("/dev/hid_in/mouse", O_RDONLY);
@@ -872,13 +863,10 @@
 		goto skip_mouse;
 	}
 	
-<<<<<<< HEAD
+	sysarg_t taskhash;
 	sysarg_t phonehash;
-	if (ipc_connect_to_me(mouse_phone, SERVICE_CONSOLE, 0, 0, &phonehash) != 0) {
-=======
 	if (ipc_connect_to_me(mouse_phone, SERVICE_CONSOLE, 0, 0, &taskhash,
 	    &phonehash) != 0) {
->>>>>>> ae0300b5
 		printf(NAME ": Failed to create callback from mouse device\n");
 		mouse_phone = -1;
 		goto skip_mouse;
