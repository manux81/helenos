--- conflicted
+++ resolved
@@ -37,12 +37,8 @@
 #ifndef LIBC_IPC_KBD_H_
 #define LIBC_IPC_KBD_H_
 
-<<<<<<< HEAD
-#include <ipc/ipc.h>
+#include <ipc/common.h>
 #include <ipc/dev_iface.h>
-=======
-#include <ipc/common.h>
->>>>>>> 0b378820
 
 typedef enum {
 	KBD_YIELD = DEV_FIRST_CUSTOM_METHOD,
