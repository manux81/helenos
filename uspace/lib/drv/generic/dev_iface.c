--- conflicted
+++ resolved
@@ -45,16 +45,12 @@
 #include "remote_usbhc.h"
 #include "remote_usbhid.h"
 #include "remote_pci.h"
-<<<<<<< HEAD
 #include "remote_audio_mixer.h"
 #include "remote_audio_pcm.h"
-=======
 #include "remote_ahci.h"
->>>>>>> 730dce77
 
 static const iface_dipatch_table_t remote_ifaces = {
 	.ifaces = {
-<<<<<<< HEAD
 		[AUDIO_MIXER_IFACE] = &remote_audio_mixer_iface,
 		[AUDIO_PCM_BUFFER_IFACE] = &remote_audio_pcm_iface,
 		[HW_RES_DEV_IFACE] = &remote_hw_res_iface,
@@ -64,16 +60,7 @@
 		[USB_DEV_IFACE] = &remote_usb_iface,
 		[USBHC_DEV_IFACE] = &remote_usbhc_iface,
 		[USBHID_DEV_IFACE] = &remote_usbhid_iface,
-=======
-		&remote_hw_res_iface,
-		&remote_char_dev_iface,
-		&remote_nic_iface,
-		&remote_pci_iface,
-		&remote_usb_iface,
-		&remote_usbhc_iface,
-		&remote_usbhid_iface,
-		&remote_ahci_iface
->>>>>>> 730dce77
+		[AHCI_DEV_IFACE] = &remote_ahci_iface,
 	}
 };
 
