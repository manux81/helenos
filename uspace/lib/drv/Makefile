#
# Copyright (c) 2005 Martin Decky
# Copyright (c) 2007 Jakub Jermar
# All rights reserved.
#
# Redistribution and use in source and binary forms, with or without
# modification, are permitted provided that the following conditions
# are met:
#
# - Redistributions of source code must retain the above copyright
#   notice, this list of conditions and the following disclaimer.
# - Redistributions in binary form must reproduce the above copyright
#   notice, this list of conditions and the following disclaimer in the
#   documentation and/or other materials provided with the distribution.
# - The name of the author may not be used to endorse or promote products
#   derived from this software without specific prior written permission.
#
# THIS SOFTWARE IS PROVIDED BY THE AUTHOR ``AS IS'' AND ANY EXPRESS OR
# IMPLIED WARRANTIES, INCLUDING, BUT NOT LIMITED TO, THE IMPLIED WARRANTIES
# OF MERCHANTABILITY AND FITNESS FOR A PARTICULAR PURPOSE ARE DISCLAIMED.
# IN NO EVENT SHALL THE AUTHOR BE LIABLE FOR ANY DIRECT, INDIRECT,
# INCIDENTAL, SPECIAL, EXEMPLARY, OR CONSEQUENTIAL DAMAGES (INCLUDING, BUT
# NOT LIMITED TO, PROCUREMENT OF SUBSTITUTE GOODS OR SERVICES; LOSS OF USE,
# DATA, OR PROFITS; OR BUSINESS INTERRUPTION) HOWEVER CAUSED AND ON ANY
# THEORY OF LIABILITY, WHETHER IN CONTRACT, STRICT LIABILITY, OR TORT
# (INCLUDING NEGLIGENCE OR OTHERWISE) ARISING IN ANY WAY OUT OF THE USE OF
# THIS SOFTWARE, EVEN IF ADVISED OF THE POSSIBILITY OF SUCH DAMAGE.
#

USPACE_PREFIX = ../..
EXTRA_CFLAGS = -Iinclude -I$(LIBUSB_PREFIX)/include
LIBRARY = libdrv

SOURCES = \
	generic/driver.c \
	generic/dev_iface.c \
<<<<<<< HEAD
	generic/remote_res.c \
	generic/remote_usb.c \
	generic/remote_usbhc.c \
	generic/remote_char.c
=======
	generic/remote_hw_res.c \
	generic/remote_char_dev.c
>>>>>>> 4a5c6c1f

include $(USPACE_PREFIX)/Makefile.common<|MERGE_RESOLUTION|>--- conflicted
+++ resolved
@@ -34,14 +34,9 @@
 SOURCES = \
 	generic/driver.c \
 	generic/dev_iface.c \
-<<<<<<< HEAD
-	generic/remote_res.c \
+	generic/remote_char_dev.c \
+	generic/remote_hw_res.c \
 	generic/remote_usb.c \
-	generic/remote_usbhc.c \
-	generic/remote_char.c
-=======
-	generic/remote_hw_res.c \
-	generic/remote_char_dev.c
->>>>>>> 4a5c6c1f
+	generic/remote_usbhc.c
 
 include $(USPACE_PREFIX)/Makefile.common