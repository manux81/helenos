--- conflicted
+++ resolved
@@ -36,12 +36,9 @@
 #define LIBUSB_HIDPARSER_H_
 
 #include <stdint.h>
-#include <adt/list.h>
-
-#include <hid_report_items.h>
 
 /**
- * Items prefix
+ * Item prefix
  */
 #define USB_HID_ITEM_SIZE(data) 	((uint8_t)(data & 0x3))
 #define USB_HID_ITEM_TAG(data) 		((uint8_t)((data & 0xF0) >> 4))
@@ -61,26 +58,6 @@
 #define USB_HID_ITEM_FLAG_POSITION(flags)	(flags & 0x40)
 #define USB_HID_ITEM_FLAG_VOLATILE(flags)	(flags & 0x80)
 #define USB_HID_ITEM_FLAG_BUFFERED(flags)	(flags & 0x100)
-
-
-/**
- * Collection Item Types
- */
-#define USB_HID_COLLECTION_TYPE_PHYSICAL		0x00
-#define USB_HID_COLLECTION_TYPE_APPLICATION		0x01
-#define USB_HID_COLLECTION_TYPE_LOGICAL			0x02
-#define USB_HID_COLLECTION_TYPE_REPORT			0x03
-#define USB_HID_COLLECTION_TYPE_NAMED_ARRAY		0x04
-#define USB_HID_COLLECTION_TYPE_USAGE_SWITCH	0x05
-
-/*
- * modifiers definitions
- */
-#define USB_HID_BOOT_KEYBOARD_NUM_LOCK		0x01
-#define USB_HID_BOOT_KEYBOARD_CAPS_LOCK		0x02
-#define USB_HID_BOOT_KEYBOARD_SCROLL_LOCK	0x04
-#define USB_HID_BOOT_KEYBOARD_COMPOSE		0x08
-#define USB_HID_BOOT_KEYBOARD_KANA			0x10
 
 
 /**
@@ -127,6 +104,7 @@
 } usb_hid_report_parser_t;	
 
 
+
 /** HID parser callbacks for IN items. */
 typedef struct {
 	/** Callback for keyboard.
@@ -138,8 +116,6 @@
 	void (*keyboard)(const uint8_t *key_codes, size_t count, const uint8_t modifiers, void *arg);
 } usb_hid_report_in_callbacks_t;
 
-<<<<<<< HEAD
-=======
 
 typedef enum {
 	USB_HID_MOD_LCTRL = 0x01,
@@ -192,12 +168,10 @@
  * modifiers definitions
  */
 
->>>>>>> ac8285d4
 int usb_hid_boot_keyboard_input_report(const uint8_t *data, size_t size,
 	const usb_hid_report_in_callbacks_t *callbacks, void *arg);
 
 int usb_hid_boot_keyboard_output_report(uint8_t leds, uint8_t *data, size_t size);
-
 
 int usb_hid_parser_init(usb_hid_report_parser_t *parser);
 int usb_hid_parse_report_descriptor(usb_hid_report_parser_t *parser, 
@@ -211,6 +185,7 @@
 void usb_hid_free_report_parser(usb_hid_report_parser_t *parser);
 
 void usb_hid_descriptor_print(usb_hid_report_parser_t *parser);
+
 #endif
 /**
  * @}
