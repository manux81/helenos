--- conflicted
+++ resolved
@@ -38,6 +38,7 @@
 #include <fibril_synch.h>
 #include <adt/list.h>
 #include <ddi.h>
+#include <ddf/interrupt.h>
 
 #include <usb/usb.h>
 #include <usb/host/hcd.h>
@@ -70,17 +71,12 @@
 	ohci_rh_t rh;
 } hc_t;
 
-<<<<<<< HEAD
 size_t hc_irq_pio_range_count(void);
 size_t hc_irq_cmd_count(void);
-int hc_get_irq_code(irq_pio_range_t [], size_t, irq_cmd_t [], size_t, uintptr_t,
-    size_t);
-=======
 int hc_get_irq_code(irq_pio_range_t [], size_t, irq_cmd_t [], size_t,
     addr_range_t *);
 int hc_register_irq_handler(ddf_dev_t *, addr_range_t *, int,
     interrupt_handler_t);
->>>>>>> 1c0cef08
 int hc_register_hub(hc_t *instance, ddf_fun_t *hub_fun);
 int hc_init(hc_t *instance, addr_range_t *regs, bool interrupts);
 
