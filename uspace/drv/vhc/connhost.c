--- conflicted
+++ resolved
@@ -381,28 +381,11 @@
 {
 	VHC_DATA(vhc, fun);
 
-<<<<<<< HEAD
-	return EOK;
-}
-
-static usb_address_keeping_t addresses;
-
-static int tell_address(ddf_fun_t *fun, devman_handle_t handle,
-    usb_address_t *address)
-{
-	usb_log_debug(
-	    "tell_address(fun=`%s' (%" PRIun"), dev_handle=%" PRIun ")\n",
-	    fun->name, fun->handle, handle);
-	usb_address_t addr = usb_address_keeping_find(&addresses, handle);
-	if (addr < 0) {
-		return addr;
-=======
 	vhc_transfer_t *transfer = vhc_transfer_create(target.address,
 	    target.endpoint, USB_DIRECTION_IN, USB_TRANSFER_CONTROL,
 	    fun, arg);
 	if (transfer == NULL) {
 		return ENOMEM;
->>>>>>> 310c4df5
 	}
 
 	transfer->setup_buffer = setup_packet;
@@ -425,40 +408,7 @@
 {
 	UNSUPPORTED("tell_address");
 
-<<<<<<< HEAD
-static int register_endpoint(ddf_fun_t *fun,
-    usb_address_t address, usb_speed_t speed, usb_endpoint_t endpoint,
-    usb_transfer_type_t transfer_type, usb_direction_t direction,
-    size_t max_packet_size, unsigned int interval)
-{
-	if ((address == USB_ADDRESS_DEFAULT)
-	    && (endpoint == 0)) {
-		usb_address_keeping_reserve_default(&addresses);
-	}
-
-	return EOK;
-}
-
-static int unregister_endpoint(ddf_fun_t *fun, usb_address_t address,
-    usb_endpoint_t endpoint, usb_direction_t direction)
-{
-	if ((address == USB_ADDRESS_DEFAULT)
-	    && (endpoint == 0)) {
-		usb_address_keeping_release_default(&addresses);
-	}
-
-	return EOK;
-}
-
-
-static int bind_address(ddf_fun_t *fun, usb_address_t address,
-    devman_handle_t handle)
-{
-	usb_address_keeping_devman_bind(&addresses, address, handle);
-	return EOK;
-=======
 	return ENOTSUP;
->>>>>>> 310c4df5
 }
 
 static int usb_iface_get_hc_handle_rh_impl(ddf_fun_t *root_hub_fun,
@@ -479,12 +429,6 @@
 	if (handle == 0) {
 		handle = root_hub_fun->handle;
 	}
-<<<<<<< HEAD
-
-	return tell_address(hc_fun, handle, address);
-}
-=======
->>>>>>> 310c4df5
 
 	usb_log_debug("tell_address_rh(handle=%" PRIun ")\n", handle);
 	usb_address_t addr = usb_device_keeper_find(&vhc->dev_keeper, handle);
