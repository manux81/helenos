--- conflicted
+++ resolved
@@ -259,11 +259,8 @@
 	assert(hub->endpoints.control.hc_phone);
 	//get default address
 	//opResult = usb_drv_reserve_default_address(hc);
-<<<<<<< HEAD
-	opResult = usb_hc_reserve_default_address(&hub->connection, false);
-=======
 	opResult = usb_hc_reserve_default_address(&hub->connection, USB_SPEED_LOW);
->>>>>>> ace12560
+
 	if (opResult != EOK) {
 		dprintf(USB_LOG_LEVEL_WARNING, "cannot assign default address, it is probably used");
 		return;
@@ -320,11 +317,7 @@
 	/* Request address from host controller. */
 	usb_address_t new_device_address = usb_hc_request_address(
 			&hub->connection,
-<<<<<<< HEAD
-			false/// \TODO fullspeed??
-=======
 			USB_SPEED_LOW/// \TODO fullspeed??
->>>>>>> ace12560
 			);
 	if (new_device_address < 0) {
 		dprintf(USB_LOG_LEVEL_ERROR, "failed to get free USB address");
