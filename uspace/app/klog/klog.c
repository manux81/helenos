--- conflicted
+++ resolved
@@ -43,14 +43,10 @@
 #include <str_error.h>
 #include <io/klog.h>
 #include <sysinfo.h>
-<<<<<<< HEAD
-#include <fibril_synch.h>
-=======
 #include <malloc.h>
 #include <fibril_synch.h>
 #include <adt/list.h>
 #include <adt/prodcons.h>
->>>>>>> 0d8a304c
 
 #define NAME       "klog"
 #define LOG_FNAME  "/log/klog"
@@ -101,15 +97,6 @@
 	prodcons_produce(&pc, &item->link);
 }
 
-<<<<<<< HEAD
-/* Serialize the output a bit. This will not avoid messed-up log completely
-   but chances for are pretty high (experimentally confirmed). */
-static FIBRIL_MUTEX_INITIALIZE(log_mutex);
-
-static void interrupt_received(ipc_callid_t callid, ipc_call_t *call)
-{
-	fibril_mutex_lock(&log_mutex);
-=======
 /** Klog consumer
  *
  * Waits in an infinite loop for the character data created by
@@ -175,7 +162,6 @@
 	 */
 	
 	fibril_mutex_lock(&mtx);
->>>>>>> 0d8a304c
 	
 	size_t klog_start = (size_t) IPC_GET_ARG1(*call);
 	size_t klog_len = (size_t) IPC_GET_ARG2(*call);
@@ -192,17 +178,8 @@
 	} else
 		producer(klog_stored, klog + offset);
 	
-<<<<<<< HEAD
-	if (log != NULL) {
-		fflush(log);
-		fsync(fileno(log));
-	}
-	
-	fibril_mutex_unlock(&log_mutex);
-=======
 	event_unmask(EVENT_KLOG);
 	fibril_mutex_unlock(&mtx);
->>>>>>> 0d8a304c
 }
 
 int main(int argc, char *argv[])
