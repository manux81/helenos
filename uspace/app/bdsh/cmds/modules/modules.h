/*
 * Copyright (c) 2008 Tim Post
 * All rights reserved.
 *
 * Redistribution and use in source and binary forms, with or without
 * modification, are permitted provided that the following conditions
 * are met:
 *
 * - Redistributions of source code must retain the above copyright
 *   notice, this list of conditions and the following disclaimer.
 * - Redistributions in binary form must reproduce the above copyright
 *   notice, this list of conditions and the following disclaimer in the
 *   documentation and/or other materials provided with the distribution.
 * - The name of the author may not be used to endorse or promote products
 *   derived from this software without specific prior written permission.
 *
 * THIS SOFTWARE IS PROVIDED BY THE AUTHOR ``AS IS'' AND ANY EXPRESS OR
 * IMPLIED WARRANTIES, INCLUDING, BUT NOT LIMITED TO, THE IMPLIED WARRANTIES
 * OF MERCHANTABILITY AND FITNESS FOR A PARTICULAR PURPOSE ARE DISCLAIMED.
 * IN NO EVENT SHALL THE AUTHOR BE LIABLE FOR ANY DIRECT, INDIRECT,
 * INCIDENTAL, SPECIAL, EXEMPLARY, OR CONSEQUENTIAL DAMAGES (INCLUDING, BUT
 * NOT LIMITED TO, PROCUREMENT OF SUBSTITUTE GOODS OR SERVICES; LOSS OF USE,
 * DATA, OR PROFITS; OR BUSINESS INTERRUPTION) HOWEVER CAUSED AND ON ANY
 * THEORY OF LIABILITY, WHETHER IN CONTRACT, STRICT LIABILITY, OR TORT
 * (INCLUDING NEGLIGENCE OR OTHERWISE) ARISING IN ANY WAY OUT OF THE USE OF
 * THIS SOFTWARE, EVEN IF ADVISED OF THE POSSIBILITY OF SUCH DAMAGE.
 */

#ifndef MODULES_H
#define MODULES_H

<<<<<<< HEAD
/*
 * Each built in function has two files, one being an entry.h file which
 * prototypes the run/help entry functions, the other being a .def file
 * which fills the modules[] array according to the cmd_t structure
 * defined in cmds.h.
 *
 * To add or remove a module, just make a new directory in cmds/modules
 * for it and copy the 'show' example for basics, then include it here.
 * (or reverse the process to remove one)
 *
 * NOTE: See module_ aliases.h as well, this is where aliases (commands that
 * share an entry point with others) are indexed
 */

#include "config.h"

/* Prototypes for each module's entry (help/exec) points */

#include "help/entry.h"
#include "mkdir/entry.h"
#include "mkfile/entry.h"
#include "rm/entry.h"
#include "cat/entry.h"
#include "touch/entry.h"
#include "ls/entry.h"
#include "pwd/entry.h"
#include "sleep/entry.h"
#include "cp/entry.h"
#include "mv/entry.h"
#include "mount/entry.h"
#include "unmount/entry.h"
#include "kcon/entry.h"
#include "printf/entry.h"
#include "echo/entry.h"
#include "cmp/entry.h"
#include "alias/entry.h"
#include "unalias/entry.h"

/*
 * Each .def function fills the module_t struct with the individual name, entry
 * point, help entry point, etc. You can use config.h to control what modules
 * are loaded based on what libraries exist on the system.
 */

module_t modules[] = {
#include "help/help_def.inc"
#include "mkdir/mkdir_def.inc"
#include "mkfile/mkfile_def.inc"
#include "rm/rm_def.inc"
#include "cat/cat_def.inc"
#include "touch/touch_def.inc"
#include "ls/ls_def.inc"
#include "pwd/pwd_def.inc"
#include "sleep/sleep_def.inc"
#include "cp/cp_def.inc"
#include "mv/mv_def.inc"
#include "mount/mount_def.inc"
#include "unmount/unmount_def.inc"
#include "kcon/kcon_def.inc"
#include "printf/printf_def.inc"
#include "echo/echo_def.inc"
#include "cmp/cmp_def.inc"
#include "alias/alias_def.inc"
#include "unalias/unalias_def.inc"
=======
#include "../cmds.h"
#include "modules.h"
>>>>>>> 4805495a

extern module_t modules[];

#endif<|MERGE_RESOLUTION|>--- conflicted
+++ resolved
@@ -29,75 +29,7 @@
 #ifndef MODULES_H
 #define MODULES_H
 
-<<<<<<< HEAD
-/*
- * Each built in function has two files, one being an entry.h file which
- * prototypes the run/help entry functions, the other being a .def file
- * which fills the modules[] array according to the cmd_t structure
- * defined in cmds.h.
- *
- * To add or remove a module, just make a new directory in cmds/modules
- * for it and copy the 'show' example for basics, then include it here.
- * (or reverse the process to remove one)
- *
- * NOTE: See module_ aliases.h as well, this is where aliases (commands that
- * share an entry point with others) are indexed
- */
-
-#include "config.h"
-
-/* Prototypes for each module's entry (help/exec) points */
-
-#include "help/entry.h"
-#include "mkdir/entry.h"
-#include "mkfile/entry.h"
-#include "rm/entry.h"
-#include "cat/entry.h"
-#include "touch/entry.h"
-#include "ls/entry.h"
-#include "pwd/entry.h"
-#include "sleep/entry.h"
-#include "cp/entry.h"
-#include "mv/entry.h"
-#include "mount/entry.h"
-#include "unmount/entry.h"
-#include "kcon/entry.h"
-#include "printf/entry.h"
-#include "echo/entry.h"
-#include "cmp/entry.h"
-#include "alias/entry.h"
-#include "unalias/entry.h"
-
-/*
- * Each .def function fills the module_t struct with the individual name, entry
- * point, help entry point, etc. You can use config.h to control what modules
- * are loaded based on what libraries exist on the system.
- */
-
-module_t modules[] = {
-#include "help/help_def.inc"
-#include "mkdir/mkdir_def.inc"
-#include "mkfile/mkfile_def.inc"
-#include "rm/rm_def.inc"
-#include "cat/cat_def.inc"
-#include "touch/touch_def.inc"
-#include "ls/ls_def.inc"
-#include "pwd/pwd_def.inc"
-#include "sleep/sleep_def.inc"
-#include "cp/cp_def.inc"
-#include "mv/mv_def.inc"
-#include "mount/mount_def.inc"
-#include "unmount/unmount_def.inc"
-#include "kcon/kcon_def.inc"
-#include "printf/printf_def.inc"
-#include "echo/echo_def.inc"
-#include "cmp/cmp_def.inc"
-#include "alias/alias_def.inc"
-#include "unalias/unalias_def.inc"
-=======
 #include "../cmds.h"
-#include "modules.h"
->>>>>>> 4805495a
 
 extern module_t modules[];
 
