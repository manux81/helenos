#
# Copyright (c) 2005 Martin Decky
# All rights reserved.
#
# Redistribution and use in source and binary forms, with or without
# modification, are permitted provided that the following conditions
# are met:
#
# - Redistributions of source code must retain the above copyright
#   notice, this list of conditions and the following disclaimer.
# - Redistributions in binary form must reproduce the above copyright
#   notice, this list of conditions and the following disclaimer in the
#   documentation and/or other materials provided with the distribution.
# - The name of the author may not be used to endorse or promote products
#   derived from this software without specific prior written permission.
#
# THIS SOFTWARE IS PROVIDED BY THE AUTHOR ``AS IS'' AND ANY EXPRESS OR
# IMPLIED WARRANTIES, INCLUDING, BUT NOT LIMITED TO, THE IMPLIED WARRANTIES
# OF MERCHANTABILITY AND FITNESS FOR A PARTICULAR PURPOSE ARE DISCLAIMED.
# IN NO EVENT SHALL THE AUTHOR BE LIABLE FOR ANY DIRECT, INDIRECT,
# INCIDENTAL, SPECIAL, EXEMPLARY, OR CONSEQUENTIAL DAMAGES (INCLUDING, BUT
# NOT LIMITED TO, PROCUREMENT OF SUBSTITUTE GOODS OR SERVICES; LOSS OF USE,
# DATA, OR PROFITS; OR BUSINESS INTERRUPTION) HOWEVER CAUSED AND ON ANY
# THEORY OF LIABILITY, WHETHER IN CONTRACT, STRICT LIABILITY, OR TORT
# (INCLUDING NEGLIGENCE OR OTHERWISE) ARISING IN ANY WAY OUT OF THE USE OF
# THIS SOFTWARE, EVEN IF ADVISED OF THE POSSIBILITY OF SUCH DAMAGE.
#

-include ../Makefile.common
-include ../Makefile.config

## Common binaries
#

DIRS = \
	app/bdsh \
	app/edit \
	app/getterm \
	app/init \
	app/kill \
	app/killall \
	app/klog \
	app/mkfat \
	app/redir \
	app/sbi \
	app/stats \
	app/taskdump \
	app/tasks \
	app/tester \
	app/tetris \
	app/trace \
	app/top \
	app/usbinfo \
	app/virtusbkbd \
	app/netecho \
	app/nettest1 \
	app/nettest2 \
	app/ping \
	app/websrv \
	app/sysinfo \
	srv/clip \
	srv/devmap \
	srv/devman \
	srv/loader \
	srv/ns \
	srv/taskmon \
	srv/vfs \
	srv/bd/ata_bd \
	srv/bd/file_bd \
	srv/bd/gxe_bd \
	srv/bd/rd \
	srv/bd/part/guid_part \
	srv/bd/part/mbr_part \
	srv/fs/fat \
	srv/fs/tmpfs \
	srv/fs/devfs \
	srv/hid/adb_mouse \
	srv/hid/char_mouse \
	srv/hid/s3c24xx_ts \
	srv/hid/fb \
	srv/hid/kbd \
	srv/hw/char/i8042 \
	srv/hw/char/s3c24xx_uart \
	srv/hw/netif/dp8390 \
	srv/net/netif/lo \
	srv/net/il/arp \
	srv/net/il/ip \
	srv/net/tl/icmp \
	srv/net/tl/udp \
	srv/net/tl/tcp \
	srv/net/net \
	drv/root \
	drv/rootvirt \
	drv/test1 \
	drv/test2

## Networking
#

DIRS += \
	srv/net/nil/eth \
	srv/net/nil/nildummy

## Platform-specific hardware support
#

ifneq ($(UARCH),abs32le)
	DIRS += srv/hid/console
endif

ifeq ($(UARCH),amd64)
<<<<<<< HEAD
	DIRS += drv/rootpc
	DIRS += drv/pciintel
	DIRS += drv/isa
	DIRS += drv/ns8250
	DIRS += drv/uhci
	DIRS += drv/usbhub
	DIRS += drv/usbkbd
	DIRS += drv/vhc
endif

ifeq ($(UARCH),ia32)
	DIRS += drv/rootpc
	DIRS += drv/pciintel
	DIRS += drv/isa
	DIRS += drv/ns8250
	DIRS += drv/uhci
	DIRS += drv/usbhub
	DIRS += drv/usbkbd
	DIRS += drv/vhc
=======
	DIRS += \
		drv/rootpc \
		drv/pciintel \
		drv/isa \
		drv/ns8250 \
		srv/hw/irc/apic \
		srv/hw/irc/i8259
endif

ifeq ($(UARCH),ia32)
	DIRS += \
		drv/rootpc \
		drv/pciintel \
		drv/isa \
		drv/ns8250 \
		srv/hw/irc/apic \
		srv/hw/irc/i8259
>>>>>>> 4a5c6c1f
endif

ifeq ($(UARCH),ppc32)
	DIRS += srv/hw/bus/cuda_adb
endif

ifeq ($(UARCH),sparc64)
	DIRS += \
		srv/hw/irc/fhc \
		srv/hw/irc/obio
endif

## System libraries
#

LIBC = lib/c
LIBS = \
	lib/fs \
	lib/block \
	lib/clui \
	lib/softint \
	lib/softfloat \
	lib/drv \
	lib/packet \
	lib/net

ifeq ($(UARCH),amd64)
	LIBS += lib/usb
	LIBS += lib/usbvirt
endif

ifeq ($(UARCH),ia32)
	LIBS += lib/usb
	LIBS += lib/usbvirt
endif

LIBC_BUILD = $(addsuffix .build,$(LIBC))
LIBS_BUILD = $(addsuffix .build,$(LIBS))
LIBN_BUILD = $(addsuffix .build,$(LIBN))
BUILDS := $(addsuffix .build,$(DIRS))

CLEANS := $(addsuffix .clean,$(DIRS)) $(addsuffix .clean,$(LIBN)) $(addsuffix .clean,$(LIBS)) $(addsuffix .clean,$(LIBC))

.PHONY: all $(LIBC_BUILD) $(LIBS_BUILD) $(LIBN_BUILD) $(BUILDS) $(CLEANS) clean

all: $(BUILDS)

clean: $(CLEANS)

$(CLEANS):
	-$(MAKE) -C $(basename $@) clean

$(BUILDS): $(LIBC_BUILD) $(LIBS_BUILD) $(LIBN_BUILD)
	$(MAKE) -C $(basename $@) all PRECHECK=$(PRECHECK)

$(LIBN_BUILD): $(LIBC_BUILD) $(LIBS_BUILD)
	$(MAKE) -C $(basename $@) all PRECHECK=$(PRECHECK)

$(LIBS_BUILD): $(LIBC_BUILD)
	$(MAKE) -C $(basename $@) all PRECHECK=$(PRECHECK)

$(LIBC_BUILD):
	$(MAKE) -C $(basename $@) all PRECHECK=$(PRECHECK)<|MERGE_RESOLUTION|>--- conflicted
+++ resolved
@@ -109,34 +109,17 @@
 endif
 
 ifeq ($(UARCH),amd64)
-<<<<<<< HEAD
-	DIRS += drv/rootpc
-	DIRS += drv/pciintel
-	DIRS += drv/isa
-	DIRS += drv/ns8250
-	DIRS += drv/uhci
-	DIRS += drv/usbhub
-	DIRS += drv/usbkbd
-	DIRS += drv/vhc
-endif
-
-ifeq ($(UARCH),ia32)
-	DIRS += drv/rootpc
-	DIRS += drv/pciintel
-	DIRS += drv/isa
-	DIRS += drv/ns8250
-	DIRS += drv/uhci
-	DIRS += drv/usbhub
-	DIRS += drv/usbkbd
-	DIRS += drv/vhc
-=======
 	DIRS += \
 		drv/rootpc \
 		drv/pciintel \
 		drv/isa \
 		drv/ns8250 \
 		srv/hw/irc/apic \
-		srv/hw/irc/i8259
+		srv/hw/irc/i8259 \
+		drv/uhci \
+		drv/usbhub \
+		drv/usbkbd \
+		drv/vhc
 endif
 
 ifeq ($(UARCH),ia32)
@@ -146,8 +129,11 @@
 		drv/isa \
 		drv/ns8250 \
 		srv/hw/irc/apic \
-		srv/hw/irc/i8259
->>>>>>> 4a5c6c1f
+		srv/hw/irc/i8259 \
+		drv/uhci \
+		drv/usbhub \
+		drv/usbkbd \
+		drv/vhc
 endif
 
 ifeq ($(UARCH),ppc32)
