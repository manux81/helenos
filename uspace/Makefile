#
# Copyright (c) 2005 Martin Decky
# All rights reserved.
#
# Redistribution and use in source and binary forms, with or without
# modification, are permitted provided that the following conditions
# are met:
#
# - Redistributions of source code must retain the above copyright
#   notice, this list of conditions and the following disclaimer.
# - Redistributions in binary form must reproduce the above copyright
#   notice, this list of conditions and the following disclaimer in the
#   documentation and/or other materials provided with the distribution.
# - The name of the author may not be used to endorse or promote products
#   derived from this software without specific prior written permission.
#
# THIS SOFTWARE IS PROVIDED BY THE AUTHOR ``AS IS'' AND ANY EXPRESS OR
# IMPLIED WARRANTIES, INCLUDING, BUT NOT LIMITED TO, THE IMPLIED WARRANTIES
# OF MERCHANTABILITY AND FITNESS FOR A PARTICULAR PURPOSE ARE DISCLAIMED.
# IN NO EVENT SHALL THE AUTHOR BE LIABLE FOR ANY DIRECT, INDIRECT,
# INCIDENTAL, SPECIAL, EXEMPLARY, OR CONSEQUENTIAL DAMAGES (INCLUDING, BUT
# NOT LIMITED TO, PROCUREMENT OF SUBSTITUTE GOODS OR SERVICES; LOSS OF USE,
# DATA, OR PROFITS; OR BUSINESS INTERRUPTION) HOWEVER CAUSED AND ON ANY
# THEORY OF LIABILITY, WHETHER IN CONTRACT, STRICT LIABILITY, OR TORT
# (INCLUDING NEGLIGENCE OR OTHERWISE) ARISING IN ANY WAY OUT OF THE USE OF
# THIS SOFTWARE, EVEN IF ADVISED OF THE POSSIBILITY OF SUCH DAMAGE.
#

-include ../Makefile.common
-include ../Makefile.config

## Common binaries
#

DIRS = \
	app/bdsh \
	app/edit \
	app/getterm \
	app/init \
	app/klog \
	app/mkfat \
	app/redir \
<<<<<<< HEAD
	app/shutters \
=======
	app/sbi \
	app/stats \
>>>>>>> 15b592bf
	app/taskdump \
	app/tasks \
	app/tester \
	app/test_serial \
	app/tetris \
	app/trace \
	app/top \
	srv/clip \
	srv/devmap \
	srv/devman \
	srv/drivers/root \
	srv/loader \
	srv/ns \
	srv/taskmon \
	srv/vfs \
	srv/bd/ata_bd \
	srv/bd/file_bd \
	srv/bd/gxe_bd \
	srv/bd/rd \
	srv/bd/part/guid_part \
	srv/bd/part/mbr_part \
	srv/fs/fat \
	srv/fs/tmpfs \
	srv/fs/devfs \
	srv/hid/adb_mouse \
	srv/hid/char_mouse \
	srv/hid/fb \
	srv/hid/kbd \
	srv/hw/char/i8042 \
	srv/hw/netif/dp8390 \
	srv/net/cfg \
	srv/net/netif/lo \
	srv/net/il/arp \
	srv/net/il/ip \
	srv/net/tl/icmp \
	srv/net/tl/udp \
	srv/net/tl/tcp \
	srv/net/net \
	srv/net/netstart \
	app/netecho \
	app/nettest1 \
	app/nettest2 \
	app/ping

## Networking
#

ifeq ($(CONFIG_NETIF_NIL_BUNDLE),y)
	LIBN = \
		srv/net/nil/eth \
		srv/net/nil/nildummy
else
	DIRS += \
		srv/net/nil/eth \
		srv/net/nil/nildummy
endif

## Platform-specific hardware support
#

ifneq ($(UARCH),abs32le)
	DIRS += srv/hid/console
endif

ifeq ($(UARCH),amd64)
	DIRS += srv/dd 
#	DIRS += srv/hw/bus/pci
endif

ifeq ($(UARCH),ia32)
	DIRS += srv/dd
	DIRS += srv/drivers/rootia32
	DIRS += srv/drivers/pciintel
	DIRS += srv/drivers/isa
	DIRS += srv/drivers/ns8250
#	DIRS += srv/hw/bus/pci
endif

ifeq ($(UARCH),ppc32)
	DIRS += srv/hw/bus/cuda_adb
endif

ifeq ($(UARCH),sparc64)
	DIRS += \
		srv/dd \
		srv/hw/cir/fhc \
		srv/hw/cir/obio
endif

## System libraries
#

LIBC = lib/c
LIBS = \
	lib/fs \
	lib/block \
	lib/clui \
	lib/softint \
	lib/softfloat \
<<<<<<< HEAD
	lib/libdrv
=======
	lib/socket \
	lib/net
>>>>>>> 15b592bf

ifeq ($(UARCH),amd64)
	LIBS += lib/pci
endif

ifeq ($(UARCH),ia32)
	LIBS += lib/pci
endif


LIBC_BUILD = $(addsuffix .build,$(LIBC))
LIBS_BUILD = $(addsuffix .build,$(LIBS))
LIBN_BUILD = $(addsuffix .build,$(LIBN))
BUILDS := $(addsuffix .build,$(DIRS))

CLEANS := $(addsuffix .clean,$(DIRS)) $(addsuffix .clean,$(LIBN)) $(addsuffix .clean,$(LIBS)) $(addsuffix .clean,$(LIBC))

.PHONY: all $(LIBC_BUILD) $(LIBS_BUILD) $(LIBN_BUILD) $(BUILDS) $(CLEANS) clean

all: $(BUILDS)

clean: $(CLEANS)

$(CLEANS):
	-$(MAKE) -C $(basename $@) clean

$(BUILDS): $(LIBC_BUILD) $(LIBS_BUILD) $(LIBN_BUILD)
	$(MAKE) -C $(basename $@) all PRECHECK=$(PRECHECK)

$(LIBN_BUILD): $(LIBC_BUILD) $(LIBS_BUILD)
	$(MAKE) -C $(basename $@) all PRECHECK=$(PRECHECK)

$(LIBS_BUILD): $(LIBC_BUILD)
	$(MAKE) -C $(basename $@) all PRECHECK=$(PRECHECK)

$(LIBC_BUILD):
	$(MAKE) -C $(basename $@) all PRECHECK=$(PRECHECK)<|MERGE_RESOLUTION|>--- conflicted
+++ resolved
@@ -40,12 +40,9 @@
 	app/klog \
 	app/mkfat \
 	app/redir \
-<<<<<<< HEAD
-	app/shutters \
-=======
 	app/sbi \
 	app/stats \
->>>>>>> 15b592bf
+	app/shutters \
 	app/taskdump \
 	app/tasks \
 	app/tester \
@@ -111,12 +108,10 @@
 endif
 
 ifeq ($(UARCH),amd64)
-	DIRS += srv/dd 
-#	DIRS += srv/hw/bus/pci
+	DIRS += srv/hw/bus/pci
 endif
 
 ifeq ($(UARCH),ia32)
-	DIRS += srv/dd
 	DIRS += srv/drivers/rootia32
 	DIRS += srv/drivers/pciintel
 	DIRS += srv/drivers/isa
@@ -130,7 +125,6 @@
 
 ifeq ($(UARCH),sparc64)
 	DIRS += \
-		srv/dd \
 		srv/hw/cir/fhc \
 		srv/hw/cir/obio
 endif
@@ -145,12 +139,9 @@
 	lib/clui \
 	lib/softint \
 	lib/softfloat \
-<<<<<<< HEAD
-	lib/libdrv
-=======
+	lib/drv \
 	lib/socket \
 	lib/net
->>>>>>> 15b592bf
 
 ifeq ($(UARCH),amd64)
 	LIBS += lib/pci
