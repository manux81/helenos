#
# Copyright (c) 2005 Martin Decky
# All rights reserved.
#
# Redistribution and use in source and binary forms, with or without
# modification, are permitted provided that the following conditions
# are met:
#
# - Redistributions of source code must retain the above copyright
#   notice, this list of conditions and the following disclaimer.
# - Redistributions in binary form must reproduce the above copyright
#   notice, this list of conditions and the following disclaimer in the
#   documentation and/or other materials provided with the distribution.
# - The name of the author may not be used to endorse or promote products
#   derived from this software without specific prior written permission.
#
# THIS SOFTWARE IS PROVIDED BY THE AUTHOR ``AS IS'' AND ANY EXPRESS OR
# IMPLIED WARRANTIES, INCLUDING, BUT NOT LIMITED TO, THE IMPLIED WARRANTIES
# OF MERCHANTABILITY AND FITNESS FOR A PARTICULAR PURPOSE ARE DISCLAIMED.
# IN NO EVENT SHALL THE AUTHOR BE LIABLE FOR ANY DIRECT, INDIRECT,
# INCIDENTAL, SPECIAL, EXEMPLARY, OR CONSEQUENTIAL DAMAGES (INCLUDING, BUT
# NOT LIMITED TO, PROCUREMENT OF SUBSTITUTE GOODS OR SERVICES; LOSS OF USE,
# DATA, OR PROFITS; OR BUSINESS INTERRUPTION) HOWEVER CAUSED AND ON ANY
# THEORY OF LIABILITY, WHETHER IN CONTRACT, STRICT LIABILITY, OR TORT
# (INCLUDING NEGLIGENCE OR OTHERWISE) ARISING IN ANY WAY OUT OF THE USE OF
# THIS SOFTWARE, EVEN IF ADVISED OF THE POSSIBILITY OF SUCH DAMAGE.
#

-include ../Makefile.common
-include ../Makefile.config

## Common binaries
#

DIRS = \
	app/bdsh \
	app/edit \
	app/getterm \
	app/init \
	app/klog \
	app/mkfat \
	app/redir \
	app/sbi \
	app/stats \
	app/taskdump \
	app/tasks \
	app/tester \
	app/test_serial \
	app/tetris \
	app/trace \
	app/top \
<<<<<<< HEAD
	app/virtusbkbd \
=======
	app/netecho \
	app/nettest1 \
	app/nettest2 \
	app/ping \
>>>>>>> e06ef614
	srv/clip \
	srv/devmap \
	srv/devman \
	srv/loader \
	srv/ns \
	srv/taskmon \
	srv/vfs \
	srv/bd/ata_bd \
	srv/bd/file_bd \
	srv/bd/gxe_bd \
	srv/bd/rd \
	srv/bd/part/guid_part \
	srv/bd/part/mbr_part \
	srv/fs/fat \
	srv/fs/tmpfs \
	srv/fs/devfs \
	srv/hid/adb_mouse \
	srv/hid/char_mouse \
	srv/hid/s3c24xx_ts \
	srv/hid/fb \
	srv/hid/kbd \
	srv/hw/char/i8042 \
	srv/hw/char/s3c24xx_uart \
	srv/hw/netif/dp8390 \
	srv/hw/bus/usb/hcd/virtual \
	srv/net/cfg \
	srv/net/netif/lo \
	srv/net/il/arp \
	srv/net/il/ip \
	srv/net/tl/icmp \
	srv/net/tl/udp \
	srv/net/tl/tcp \
	srv/net/net \
	srv/net/netstart \
<<<<<<< HEAD
	app/usb \
	app/netecho \
	app/nettest1 \
	app/nettest2 \
	app/ping
=======
	drv/root
>>>>>>> e06ef614

## Networking
#

ifeq ($(CONFIG_NETIF_NIL_BUNDLE),y)
	LIBN = \
		srv/net/nil/eth \
		srv/net/nil/nildummy
else
	DIRS += \
		srv/net/nil/eth \
		srv/net/nil/nildummy
endif

## Platform-specific hardware support
#

ifneq ($(UARCH),abs32le)
	DIRS += srv/hid/console
endif

ifeq ($(UARCH),amd64)
endif

ifeq ($(UARCH),ia32)
	DIRS += drv/rootia32
	DIRS += drv/pciintel
	DIRS += drv/isa
	DIRS += drv/ns8250
endif

ifeq ($(UARCH),ppc32)
	DIRS += srv/hw/bus/cuda_adb
endif

ifeq ($(UARCH),sparc64)
	DIRS += \
		srv/hw/cir/fhc \
		srv/hw/cir/obio
endif

## System libraries
#

LIBC = lib/c
LIBS = \
	lib/fs \
	lib/block \
	lib/clui \
	lib/softint \
	lib/softfloat \
	lib/drv \
	lib/packet \
	lib/net

<<<<<<< HEAD
ifeq ($(UARCH),amd64)
	LIBS += lib/pci
	LIBS += lib/usb
	LIBS += lib/usbvirt
endif

ifeq ($(UARCH),ia32)
	LIBS += lib/pci
	LIBS += lib/usb
	LIBS += lib/usbvirt
endif


=======
>>>>>>> e06ef614
LIBC_BUILD = $(addsuffix .build,$(LIBC))
LIBS_BUILD = $(addsuffix .build,$(LIBS))
LIBN_BUILD = $(addsuffix .build,$(LIBN))
BUILDS := $(addsuffix .build,$(DIRS))

CLEANS := $(addsuffix .clean,$(DIRS)) $(addsuffix .clean,$(LIBN)) $(addsuffix .clean,$(LIBS)) $(addsuffix .clean,$(LIBC))

.PHONY: all $(LIBC_BUILD) $(LIBS_BUILD) $(LIBN_BUILD) $(BUILDS) $(CLEANS) clean

all: $(BUILDS)

clean: $(CLEANS)

$(CLEANS):
	-$(MAKE) -C $(basename $@) clean

$(BUILDS): $(LIBC_BUILD) $(LIBS_BUILD) $(LIBN_BUILD)
	$(MAKE) -C $(basename $@) all PRECHECK=$(PRECHECK)

$(LIBN_BUILD): $(LIBC_BUILD) $(LIBS_BUILD)
	$(MAKE) -C $(basename $@) all PRECHECK=$(PRECHECK)

$(LIBS_BUILD): $(LIBC_BUILD)
	$(MAKE) -C $(basename $@) all PRECHECK=$(PRECHECK)

$(LIBC_BUILD):
	$(MAKE) -C $(basename $@) all PRECHECK=$(PRECHECK)<|MERGE_RESOLUTION|>--- conflicted
+++ resolved
@@ -49,14 +49,12 @@
 	app/tetris \
 	app/trace \
 	app/top \
-<<<<<<< HEAD
+	app/usb \
 	app/virtusbkbd \
-=======
 	app/netecho \
 	app/nettest1 \
 	app/nettest2 \
 	app/ping \
->>>>>>> e06ef614
 	srv/clip \
 	srv/devmap \
 	srv/devman \
@@ -91,15 +89,7 @@
 	srv/net/tl/tcp \
 	srv/net/net \
 	srv/net/netstart \
-<<<<<<< HEAD
-	app/usb \
-	app/netecho \
-	app/nettest1 \
-	app/nettest2 \
-	app/ping
-=======
 	drv/root
->>>>>>> e06ef614
 
 ## Networking
 #
@@ -155,22 +145,16 @@
 	lib/packet \
 	lib/net
 
-<<<<<<< HEAD
 ifeq ($(UARCH),amd64)
-	LIBS += lib/pci
 	LIBS += lib/usb
 	LIBS += lib/usbvirt
 endif
 
 ifeq ($(UARCH),ia32)
-	LIBS += lib/pci
 	LIBS += lib/usb
 	LIBS += lib/usbvirt
 endif
 
-
-=======
->>>>>>> e06ef614
 LIBC_BUILD = $(addsuffix .build,$(LIBC))
 LIBS_BUILD = $(addsuffix .build,$(LIBS))
 LIBN_BUILD = $(addsuffix .build,$(LIBN))
